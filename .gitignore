# Byte-compiled / optimized / DLL files
__pycache__/
*.py[cod]
*$py.class

# C extensions
*.so

# Distribution / packaging
.Python
build/
develop-eggs/
dist/
downloads/
eggs/
.eggs/
lib/
lib64/
parts/
sdist/
var/
wheels/
*.egg-info/
.installed.cfg
*.egg
MANIFEST

# PyInstaller
#  Usually these files are written by a python script from a template
#  before PyInstaller builds the exe, so as to inject date/other infos into it.
*.manifest
*.spec

# Installer logs
pip-log.txt
pip-delete-this-directory.txt

# Unit test / coverage reports
htmlcov/
.tox/
.coverage
.coverage.*
.cache
nosetests.xml
coverage.xml
*.cover
.hypothesis/
.pytest_cache/

# Translations
*.mo
*.pot

# Django stuff:
*.log
local_settings.py
db.sqlite3

# Flask stuff:
instance/
.webassets-cache

# Scrapy stuff:
.scrapy

# Sphinx documentation
docs/_build/

# PyBuilder
target/

# Jupyter Notebook
.ipynb_checkpoints

# pyenv
.python-version

# celery beat schedule file
celerybeat-schedule

# SageMath parsed files
*.sage.py

# Environments
.env
.venv
env/
venv/
ENV/
env.bak/
venv.bak/

# Spyder project settings
.spyderproject
.spyproject

# Rope project settings
.ropeproject

# mkdocs documentation
/site

# mypy
.mypy_cache/

<<<<<<< HEAD
.idea
=======
.idea

.yml
>>>>>>> 0e8e6ecc
<|MERGE_RESOLUTION|>--- conflicted
+++ resolved
@@ -103,10 +103,6 @@
 # mypy
 .mypy_cache/
 
-<<<<<<< HEAD
-.idea
-=======
 .idea
 
-.yml
->>>>>>> 0e8e6ecc
+.yml