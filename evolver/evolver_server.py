import socketio
import serial
import evolver
import time
import asyncio
import json
import os
from threading import Thread

SERIAL = serial.Serial(port="/dev/ttyAMA0", baudrate = 9600, timeout = 3)
SERIAL.flushInput()
SERIAL.close()

DEFAULT_PARAMS = {"OD":["we", "turb", "all"], "temp":["xr", "temp","all"], "stir": ["zv", "stir", "all"], "pump": ["st", "pump", "all"]}
DEFAULT_CONFIG = {'OD':[2125] * 16, 'temp':['NaN'] * 16}
PARAM = {}
DATA = {}
CONFIG = {}

ENDING_SEND = '!'
ENDING_RETURN = 'end'

command_queue = []
serial_queue = []
last_data = None
last_time = time.time()
running = False
connected = False
serial_available = True
s_running = False
evolver_ip = None
sio = socketio.AsyncServer(async_handlers=True)

@sio.on('connect', namespace = '/dpu-evolver')
async def on_connect(sid, environ):
    print('Connected dpu as server')
    global DEFAULT_PARAMS, PARAM, connected
    PARAM = DEFAULT_PARAMS
    connected = True

@sio.on('define', namespace = '/dpu-evolver')
async def on_define(sid, data):
    print('defining params')
    define_parameters(data['params'])
    define_default_config(data['config'])

@sio.on('disconnect', namespace = '/dpu-evolver')
async def on_disconnect(sid):
    global connected
    print('Disconnected dpu as Server')
    connected = False

@sio.on('command', namespace = '/dpu-evolver')
async def on_command(sid, data):
    global s_running
    param = data.get('param')
    message = data.get('message')
    vials = data.get('vials')
    values = data.get('values')
    config = {}
    if param != 'pump':
        config[param] = message
    else:
        if message == 'stop':
            config[param] = get_pump_stop_command()
        else:
            config[param] = get_pump_command(message['pumps_binary'], message['pump_time'], message['efflux_pump_time'], message['delay_interval'], message['times_to_repeat'], message['run_efflux'])

    config['push'] = ''
    # Commands go to the front of the queue, then tell the arduinos to not use the serial port.
    s_running = True
    command_queue.insert(0, dict(config))
    try:
        arduino_serial(False)
        time.sleep(.2)
        run_commands()
        time.sleep(.2)
        arduino_serial(True)
    except OSError:
        pass
    s_running = False

@sio.on('data', namespace = '/dpu-evolver')
async def on_data(sid, data):
    global CONFIG, last_data, DEFAULT_CONFIG, command_queue, evolver_ip
    CONFIG = DEFAULT_CONFIG.copy()
    command_queue.append(dict(CONFIG))
    run_commands()
    finished = False
    try_count = 0
    while not finished:
        try_count += 1
        CONFIG = DEFAULT_CONFIG.copy()
        command_queue.append(dict(CONFIG))
        run_commands()
        if 'OD' in DATA and 'temp' in DATA and 'NaN' not in DATA.get('OD') and 'NaN' not in DATA.get('temp') or try_count > 5:
            last_data = {'OD': DATA.get('OD', ['NaN'] * 16), 'temp':DATA.get('temp', ['NaN'] * 16), 'ip': evolver_ip}
            await sio.emit('dataresponse', last_data, namespace='/dpu-evolver')
            finished = True

@sio.on('pingdata', namespace = '/dpu-evolver')
async def on_pingdata(sid, data):
    global last_data, CONFIG, DEFAULT_CONFIG, command_queue
    CONFIG = DEFAULT_CONFIG.copy()
    command_queue.append(dict(CONFIG))
<<<<<<< HEAD
    run_commands()
    last_data = {'OD': DATA.get('OD', ['NaN'] * 16), 'temp':DATA.get('temp', ['NaN'] * 16)}
=======
>>>>>>> f8217ad5
    await sio.emit('dataresponse', last_data, namespace='/dpu-evolver')
    run_commands()
    last_data = {'OD': DATA.get('OD', ['NaN'] * 16, 'temp':DATA.get('temp', ['NaN] * 16)}

@sio.on('getcalibration', namespace = '/dpu-evolver')
async def on_getcalibration(sid, data):
    cal = load_calibration()
    await sio.emit('calibration', cal, namespace='/dpu-evolver')

@sio.on('loadcalibration', namespace = '/dpu-evolver')
async def on_loadcalibration(sid, data):
    pass

def load_calibration():
    location = os.path.realpath(os.path.join(os.getcwd(),
        os.path.dirname(__file__)))
    with open(os.path.join(location, 'test_device.json'), 'r') as f:
        return json.loads(f.read())

def run_commands():
    global command_queue, CONFIG, running
    running = True
    command_queue = remove_duplicate_commands(command_queue)
    while len(command_queue) > 0:
        command_queue = remove_duplicate_commands(command_queue)
        config = command_queue.pop(0)
        if 'push' in config:
            push_arduino(config)
        else:
            ping_arduino(config)

        # Need to wait to prevent race condition:
        # https://stackoverflow.com/questions/1618141/pyserial-problem-with-arduino-works-with-the-python-shell-but-not-in-a-program/4941880#4941880

        """ When you open the serial port, this causes the Arduino to reset. Since the Arduino takes some time to bootup,
            all the input goes to the bitbucket (or probably to the bootloader which does god knows what with it).
            If you insert a sleep, you wait for the Arduino to come up so your serial code. This is why it works
            interactively; you were waiting the 1.5 seconds needed for the software to come up."""
        time.sleep(.5)
    running = False

# TODO - refactor this
def get_pump_command(pumps_binary, num_secs, num_secs_efflux, interval, times_to_repeat, run_efflux):
    num_secs = float(num_secs)
    empty_vals = [0] * 11

    if run_efflux:
        run_efflux = 1
    else:
        run_efflux = 0

    # Command structure: "st<MODE><time to pump>,<time to pump efflux extra>,<delay interval>,<times to repeat>,<run efflux simultaneously>,<vials binary>,0,0,0,0,0,0,0,0,0,0,0 !"
    pump_cmd = ["p", '{:.2f}'.format(num_secs), '{:.2f}'.format(num_secs_efflux), interval, times_to_repeat, run_efflux, pumps_binary] + empty_vals

    return pump_cmd

def get_pump_stop_command():
    empty_vals = [0] * 17
    pump_cmd = ['o'] + empty_vals
    return pump_cmd

def remove_duplicate_commands(command_queue):
    commands_seen = set()
    commands_to_delete = []

    # Traverse list in reverse to keep the last sent request by user/code only
    # Added bonus - don't have to worry about index shifts after deleting since deleting from end to beginning
    for i, command in enumerate(reversed(command_queue)):
       for key, value in command.items():
            if key == 'pump':
                command_check = str(value)
            else:
                command_check = key
            if command_check in commands_seen:
                # store index for non-revered list
                commands_to_delete.append(len(command_queue) - 1 - i)
            commands_seen.add(command_check)

    for command_index in commands_to_delete:
        del command_queue[command_index]

    return command_queue

def config_to_arduino(key, header, ending, method, config):
    global SERIAL, DEFAULT_CONFIG, DATA, s_running
    if not config:
        config = DEFAULT_CONFIG.copy()
    if 'temp' in config:
        DEFAULT_CONFIG['temp'] = config['temp']
    myList = config.get(key)

    SERIAL.open()
    SERIAL.flushInput()
    output = ''
    if method == 'all' and myList is not None:
        myString = ','.join(map(str,myList))
        output = header + myString + ', ' + ending
        print(output)
        SERIAL.write(bytes(output, 'UTF-8'))

    if method == 'indiv' and myList is not None:
        for x in myList.split(','):
            output = header + x + ending
            SERIAL.write(bytes(output,'UTF-8'))

def data_from_arduino(key, header, ending):
    global SERIAL, DATA, serial_available
    try:
        if serial_available:
            received = SERIAL.readline().decode('utf-8')
        if received[0:4] == header and received[-3:] == ending:
            dataList = [int(s) for s in received[4:-4].split(',')]
            DATA[key] = dataList
        else:
            DATA[key] = ['NaN'] * 16
    except (TypeError, ValueError, serial.serialutil.SerialException) as e:
        DATA[key] = ['NaN'] * 16
    if serial_available:
        try:
            SERIAL.close()
        except (TypeError, ValueError, serial.serialutil.SerialException) as e:
            pass

def ping_arduino(config):
    global PARAM, ENDING_SEND, ENDING_RETURN, SERIAL, serial_available
    if not SERIAL.isOpen():
        for key, value in config.items():
            if not serial_available:
                break
            config_to_arduino(key, PARAM[key][0], ENDING_SEND, PARAM[key][2], config)
            if serial_available:
                data_from_arduino(key, PARAM[key][1], ENDING_RETURN)

def push_arduino(config):
    global PARAM, ENDING_SEND, SERIAL
    if not SERIAL.isOpen():
        for key, value in config.items():
            if key is not 'push':
                config_to_arduino(key, PARAM[key][0], ENDING_SEND, PARAM[key][2], config)
                SERIAL.close()

def arduino_serial(can_use_serial):
    global SERIAL, DEFAULT_CONFIG, PARAM, ENDING_SEND, serial_available
    cfg = DEFAULT_CONFIG.copy()
    serial_available = can_use_serial
    # Reset the serial connection
    if SERIAL.isOpen():
        SERIAL.close()
    SERIAL.open()
    for key, value in cfg.items():
        header = PARAM[key][0]
        message = "sf"
        if can_use_serial:
            message = "st"
        output = header + ','.join([message] + ["0"] * 15) + " " + ENDING_SEND
        print(output)
        SERIAL.write(bytes(output, 'UTF-8'))
    SERIAL.close()

def define_parameters(param_json):
    global PARAM
    PARAM.clear()
    PARAM.update(param_json)

def define_default_config(config_json):
    global DEFAULT_CONFIG
    DEFAULT_CONFIG.clear()
    DEFAULT_CONFIG.update(config_json)

def attach(app):
    sio.attach(app)

def is_connected():
    global connected
    return connected

def set_ip(ip):
    global evolver_ip
    evolver_ip = ip

async def broadcast():
    global last_data, last_time, CONFIG, DEFAULT_CONFIG, command_queue, DATA, s_running, connected
    current_time = time.time()
    if s_running or not connected:
        return

    CONFIG = DEFAULT_CONFIG.copy()
    command_queue.append(dict(CONFIG))
    run_commands()
    if 'OD' in DATA and 'temp' in DATA and 'NaN' not in DATA.get('OD') and 'NaN' not in DATA.get('temp'):
        last_data = {'OD': DATA['OD'], 'temp':DATA['temp']}
        last_time = time.time()
        await sio.emit('databroadcast', last_data, namespace='/dpu-evolver')<|MERGE_RESOLUTION|>--- conflicted
+++ resolved
@@ -103,14 +103,9 @@
     global last_data, CONFIG, DEFAULT_CONFIG, command_queue
     CONFIG = DEFAULT_CONFIG.copy()
     command_queue.append(dict(CONFIG))
-<<<<<<< HEAD
-    run_commands()
-    last_data = {'OD': DATA.get('OD', ['NaN'] * 16), 'temp':DATA.get('temp', ['NaN'] * 16)}
-=======
->>>>>>> f8217ad5
     await sio.emit('dataresponse', last_data, namespace='/dpu-evolver')
     run_commands()
-    last_data = {'OD': DATA.get('OD', ['NaN'] * 16, 'temp':DATA.get('temp', ['NaN] * 16)}
+    last_data = {'OD': DATA.get('OD', ['NaN'] * 16, 'temp':DATA.get('temp',['NaN'] * 16)}
 
 @sio.on('getcalibration', namespace = '/dpu-evolver')
 async def on_getcalibration(sid, data):
