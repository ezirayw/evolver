--- conflicted
+++ resolved
@@ -120,17 +120,11 @@
         print('reconnect cloud')
 
     def on_experiment(self, data):
-<<<<<<< HEAD
         dpu_namespace.emit('experiment', {'id': data['id'], 'alg': data['alg'], 'config': data['config'], 'device': data['device']})
         print('reconnect cloud')
 
     def on_start(self, data):
         t.resume()
-=======
-        dpu_namespace.emit('experiment', {'id': data['id'], 'alg': data['alg'], 'config': data['config'], 'device': data['device'], 'ip': data['ip']})
-
-    def on_start(self, data):
->>>>>>> 9d0d5c97
         dpu_namespace.emit('start', {'id': data['id']})
         print("started")
 
@@ -162,10 +156,7 @@
         print('reconnect dpu')
 
     def on_status(self, data):
-<<<<<<< HEAD
         # t.resume()
-=======
->>>>>>> 9d0d5c97
         # t2.resume()
         if data['status'] == 1:
             print('DPU sent start command')
@@ -178,18 +169,9 @@
     def on_command(self, data):
         print('on_dpu_command', data['cmd'])
         if data['cmd'] == 'result':
-<<<<<<< HEAD
             parse_results(data['result'])
         else:
             parse_command(data)
-=======
-            cloud_namespace.emit('result', {'id': data['result']['id'], 'OD': data['result']['OD'],
-                                            'temp': data['result']['temp'], 'stir': data['result']['stir']})
-            parse_results(data['result'])
-        else:
-            parse_command(data)
-
->>>>>>> 9d0d5c97
 
 def emit_thread(socket, exp_id):
     while not t.paused:
@@ -200,7 +182,6 @@
         socket.emit('data', {'id': exp_id, 'data': {'OD': OD_data, 'temp': temp_data, 'stir': stir_data}})
         time.sleep(5)
 
-<<<<<<< HEAD
 def emit_thread(socket, exp_id):
     print(STATE)
     while STATE['running']:
@@ -211,9 +192,7 @@
         socket.emit('data', {'id': exp_id, 'data': {'OD': OD_data, 'temp': temp_data, 'stir': stir_data}})
         time.sleep(5)
 
-=======
->>>>>>> 9d0d5c97
-
+        
 def start_task_loop(loop):
     asyncio.set_event_loop(loop)
     loop.run_forever()
@@ -233,18 +212,12 @@
         t.start()
         return 1
     elif data['cmd'] == 'stop':
-<<<<<<< HEAD
         # time.sleep(3)
         # blink.stop()
         STATE['running'] = False
         return 0
     elif data['cmd'] == 'pause':
         STATE['running'] = False
-=======
-        t.pause()
-        return 0
-    elif data['cmd'] == 'pause':
->>>>>>> 9d0d5c97
         t.pause()
         return 0
 
