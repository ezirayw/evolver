import socketio
import serial
import evolver
import time
import asyncio
import json
import os
from threading import Thread
import copy

SERIAL = serial.Serial(port="/dev/ttyAMA0", baudrate = 9600, timeout = 5)
SERIAL.flushInput()
SERIAL.close()

<<<<<<< HEAD
PARAM = {"od":["we", "turb", "all"], "temp":["xr", "temp","all"], "stir": ["zv", "stir", "all"], "pump": ["st", "pump", "all"]}
=======
DEFAULT_PARAMS = {"od":["we", "turb", "all"], "temp":["xr", "temp","all"], "stir": ["zv", "stir", "all"], "pump": ["st", "pump", "all"], "lxml":["px","lxml","all"]}
DEFAULT_CONFIG = {'od':[4095] * 16, 'temp':['NaN'] * 16}
PARAM = copy.deepcopy(DEFAULT_PARAMS)
CONFIG = copy.deepcopy(DEFAULT_CONFIG)
DATA = {}
>>>>>>> 1aa59025

DEVICE_CONFIG = 'evolver-config.json'
CAL_CONFIG = 'calibration.json'
CALIBRATIONS_DIR = 'calibrations'
FITTED_DIR = 'fittedCal'
RAWCAL_DIR = 'rawCal'
OD_CAL_DIR = 'od'
TEMP_CAL_DIR = 'temp'

ENDING_SEND = '!'
ENDING_RETURN = 'end'

LOCATION = os.path.realpath(os.path.join(os.getcwd(), os.path.dirname(__file__)))
LOCATIONS = [os.path.join(LOCATION, CALIBRATIONS_DIR),
                os.path.join(LOCATION, CALIBRATIONS_DIR, FITTED_DIR),
                os.path.join(LOCATION, CALIBRATIONS_DIR, RAWCAL_DIR),
                os.path.join(LOCATION, CALIBRATIONS_DIR, FITTED_DIR, OD_CAL_DIR),
                os.path.join(LOCATION, CALIBRATIONS_DIR, FITTED_DIR, TEMP_CAL_DIR),
                os.path.join(LOCATION, CALIBRATIONS_DIR, RAWCAL_DIR, OD_CAL_DIR),
                os.path.join(LOCATION, CALIBRATIONS_DIR, RAWCAL_DIR, TEMP_CAL_DIR)]

command_queue = []
<<<<<<< HEAD
commands_running = False
=======
serial_queue = []
last_data = None
last_data_bcast = None
last_time = time.time()
last_command = {'lxml': [4095]*32}
running = False
connected = True
serial_available = True
s_running = False
b_running = False
>>>>>>> 1aa59025
evolver_ip = None
sio = socketio.AsyncServer(async_handlers=True)
<<<<<<< HEAD
broadcast_od_power = 4095 
=======
power_level = [4095] * 16
>>>>>>> 1aa59025

@sio.on('connect', namespace = '/dpu-evolver')
async def on_connect(sid, environ):
    print('Connected dpu as server')

@sio.on('define', namespace = '/dpu-evolver')
async def on_define(sid, data):
    print('defining params')
    define_parameters(data['params'])

@sio.on('disconnect', namespace = '/dpu-evolver')
async def on_disconnect(sid):
    print('Disconnected dpu as Server')

@sio.on('command', namespace = '/dpu-evolver')
async def on_command(sid, data):
<<<<<<< HEAD
    global commands_running, command_queue, SERIAL
    print('got command')
=======
    print(data)
    global s_running, last_command
>>>>>>> 1aa59025
    param = data.get('param')
    message = data.get('message')
    vials = data.get('vials')
    values = data.get('values')
    config = {}
    if param != 'pump':
        config[param] = message
    else:
        if message == 'stop':
            print('stopping all pumps')
            config[param] = get_pump_stop_command()
        else:
            config[param] = get_pump_command(message['pumps_binary'], message['pump_time'], message['efflux_pump_time'], message['delay_interval'], message['times_to_repeat'], message['run_efflux'])

    config['push'] = ''
    # Commands go to the front of the queue, then tell the arduinos to not use the serial port.
<<<<<<< HEAD
    run_commands(config = dict(config))
    await sio.emit('commandbroadcast', data, namespace='/dpu-evolver')
=======
    s_running = True
    command_queue.insert(0, dict(config))
    try:
        arduino_serial(False)
        time.sleep(.2)
        run_commands()
        time.sleep(.2)
        arduino_serial(True)
        await sio.emit('commandbroadcast', data, namespace='/dpu-evolver')
        addlastcommand(param, data)
    except OSError:
        pass
    s_running = False
>>>>>>> 1aa59025

@sio.on('getlastcommands', namespace = '/dpu-evolver')
async def on_getlastcommands(sid, data):
    global last_command
    await sio.emit('lastcommands', last_command, namespace='/dpu-evolver')

@sio.on('data', namespace = '/dpu-evolver')
async def on_data(sid, data):
<<<<<<< HEAD
    global command_queue, commands_running, evolver_ip
    try_count = 0
    config = data['config']

    while commands_running:
        pass
    command_queue.append(config)
    evolver_data = run_commands()
    if 'od' in evolver_data and 'temp' in evolver_data and 'NaN' not in evolver_data.get('od') and 'NaN' not in evolver_data.get('temp') or try_count > 5:
        evolver_data['ip'] = evolver_ip
        await sio.emit('dataresponse', evolver_data, namespace='/dpu-evolver')
=======
    global last_data, DEFAULT_CONFIG, command_queue, evolver_ip, stopread, s_runing, power_level
    stopread = False
    config = copy.deepcopy(DEFAULT_CONFIG)
    finished = False
    try_count = 0
    print('received request')
    print(data)

    if 'power' in data:
        for i,vial_power in enumerate(data['power']):
            config['od'][i] = vial_power
            power_level = data['power']

    s_running = True
    while b_running:
        pass

    while not finished:
        try_count += 1
        command_queue.insert(0,(dict(config)))
        print('About to run the commands')
        run_commands()
        if 'od' in DATA and 'temp' in DATA and 'NaN' not in DATA.get('od') and 'NaN' not in DATA.get('temp') or try_count > 5:
            last_data = {'od': DATA.get('od', ['NaN'] * 16), 'temp':DATA.get('temp', ['NaN'] * 16), 'ip': evolver_ip}
            if not stopread:
                await sio.emit('dataresponse', last_data, namespace='/dpu-evolver')
            finished = True
    s_running = False

@sio.on('pingdata', namespace = '/dpu-evolver')
async def on_pingdata(sid, data):
    global last_data, DEFAULT_CONFIG, command_queue, stopread
    config = copy.deepcopy(DEFAULT_CONFIG)
    stopread = False
    if 'power' in data:
        for i,vial_power in enumerate(data['power']):
            config['od'][i] = vial_power
    command_queue.append(dict(config))
    if not stopread:
        await sio.emit('dataresponse', last_data, namespace='/dpu-evolver')
    run_commands()
    last_data = {'od': DATA.get('od', ['NaN'] * 16), 'temp':DATA.get('temp',['NaN'] * 16)}
>>>>>>> 1aa59025

@sio.on('getcalibrationod', namespace = '/dpu-evolver')
async def on_getcalibrationod(sid, data):
    with open(os.path.join(LOCATION, 'calibration.json')) as f:
       CAL_CONFIG = json.load(f)
       OD_FILENAME = CAL_CONFIG["activeCalibration"]["od"]["filename"]
    await sio.emit('activecalibrationod', OD_FILENAME, namespace='/dpu-evolver')
    with open(os.path.join(LOCATION, CALIBRATIONS_DIR, FITTED_DIR, OD_CAL_DIR, OD_FILENAME), 'r') as f:
       cal = f.read()
    await sio.emit('calibrationod', cal, namespace='/dpu-evolver')

@sio.on('getcalibrationtemp', namespace = '/dpu-evolver')
async def on_getcalibrationtemp(sid, data):
    with open(os.path.join(LOCATION, 'calibration.json')) as f:
       CAL_CONFIG = json.load(f)
       TEMP_FILENAME = CAL_CONFIG["activeCalibration"]["temp"]["filename"]
    await sio.emit('activecalibrationtemp', TEMP_FILENAME, namespace='/dpu-evolver')
    with open(os.path.join(LOCATION, CALIBRATIONS_DIR, FITTED_DIR, TEMP_CAL_DIR, TEMP_FILENAME), 'r') as f:
       cal = f.read()
    await sio.emit('calibrationtemp', cal, namespace='/dpu-evolver')

@sio.on('setcalibrationod', namespace = '/dpu-evolver')
async def on_setcalibrationod(sid, data):
    #ADD OD_FILENAME from returned parameter on data

    od_file = os.path.join(LOCATION, CALIBRATIONS_DIR, FITTED_DIR, OD_CAL_DIR, '.'.join(data['filename'].split('.')[:-1]) + '.txt')
    parameters = reformat_parameters(data['parameters'], caltype = data['caltype'])
    with open(od_file, 'w') as f:
        for param in parameters:
            f.write(','.join(map(str,param)) + '\n')

@sio.on('setcalibrationtemp', namespace = '/dpu-evolver')
async def on_setcalibrationtemp(sid, data):
    print('setting calibration temp fitted')
    #ADD TEMP_FILENAME from returned parameter on data
    temp_file = os.path.join(LOCATION, CALIBRATIONS_DIR, FITTED_DIR, TEMP_CAL_DIR, '.'.join(data['filename'].split('.')[:-1]) + '.txt')
    parameters = reformat_parameters(data['parameters'], od = False)
    with open(temp_file, 'w') as f:
        for param in parameters:
            f.write(','.join(map(str,param)) + '\n')

@sio.on('setcalibrationrawod', namespace = '/dpu-evolver')
async def on_setcalibrationrawod(sid, data):
    calibration_path = os.path.join(LOCATION, CALIBRATIONS_DIR, RAWCAL_DIR, OD_CAL_DIR)
    print('saving raw cal')
    with open(os.path.join(calibration_path, data['filename']), 'w') as f:
        f.write(json.dumps(data))
    await sio.emit('setcalibrationrawod_callback', 'success' , namespace = '/dpu-evolver')

@sio.on('setcalibrationrawtemp', namespace = '/dpu-evolver')
async def on_setcalibrationrawtemp(sid, data):
    calibration_path = os.path.join(LOCATION, CALIBRATIONS_DIR, RAWCAL_DIR, TEMP_CAL_DIR)
    print('saving raw cal')
    with open(os.path.join(calibration_path, data['filename']), 'w') as f:
        f.write(json.dumps(data))
    await sio.emit('setcalibrationrawtemp_callback', 'success', namespace = '/dpu-evolver')

@sio.on('getcalibrationrawod', namespace = '/dpu-evolver')
async def on_getcalibrationrawod(sid, data):
    calibration_path = os.path.join(LOCATION, CALIBRATIONS_DIR, RAWCAL_DIR, OD_CAL_DIR)
    with open(os.path.join(calibration_path, data['filename']), 'r') as f:
        await sio.emit('calibrationrawod', json.loads(f.read()), namespace = '/dpu-evolver')

@sio.on('getcalibrationrawtemp', namespace = '/dpu-evolver')
async def on_getcalibrationrawtemp(sid, data):
    calibration_path = os.path.join(LOCATION, CALIBRATIONS_DIR, RAWCAL_DIR, TEMP_CAL_DIR)
    with open(os.path.join(calibration_path, data['filename']), 'r') as f:
        await sio.emit('calibrationrawtemp', json.loads(f.read()), namespace = '/dpu-evolver')

@sio.on('getcalibrationfilenamesod', namespace = '/dpu-evolver')
async def on_getcalibrationfilenamesod(sid, data):
    files = os.listdir(os.path.join(LOCATION, CALIBRATIONS_DIR, RAWCAL_DIR, OD_CAL_DIR))
    await sio.emit('odfilenames', files, namespace = '/dpu-evolver')

@sio.on('getcalibrationfilenamestemp', namespace = '/dpu-evolver')
async def on_getcalibrationfilenamesod(sid, data):
    files = os.listdir(os.path.join(LOCATION, CALIBRATIONS_DIR, RAWCAL_DIR, TEMP_CAL_DIR))
    await sio.emit('tempfilenames', files, namespace = '/dpu-evolver')

@sio.on('getfittedcalibrationfilenamesod', namespace = '/dpu-evolver')
async def on_getfittedcalibrationfilenamesod(sid, data):
    files = os.listdir(os.path.join(LOCATION, CALIBRATIONS_DIR, FITTED_DIR, OD_CAL_DIR))
    await sio.emit('odfittedfilenames', files, namespace = '/dpu-evolver')

@sio.on('getfittedcalibrationfilenamestemp', namespace = '/dpu-evolver')
async def on_getfittedcalibrationfilenamesod(sid, data):
    files = os.listdir(os.path.join(LOCATION, CALIBRATIONS_DIR, FITTED_DIR, TEMP_CAL_DIR))
    await sio.emit('tempfittedfilenames', files, namespace = '/dpu-evolver')

@sio.on('setActiveODCal', namespace = '/dpu-evolver')
async def on_setActiveODCal(sid, data):
    with open(os.path.join(LOCATION, 'calibration.json')) as f:
       CAL_CONFIG = json.load(f)
       CAL_CONFIG["activeCalibration"]["od"]["filename"] = data['filename']
    with open(os.path.join(LOCATION, 'calibration.json'), 'w') as f:
        f.write(json.dumps(CAL_CONFIG))
    await sio.emit('activecalibrationod', data['filename'], namespace='/dpu-evolver')
    with open(os.path.join(LOCATION, CALIBRATIONS_DIR, FITTED_DIR, OD_CAL_DIR, data['filename']), 'r') as f:
       cal = f.read()
    await sio.emit('calibrationod', cal, namespace='/dpu-evolver')

@sio.on('setActiveTempCal', namespace = '/dpu-evolver')
async def on_setActiveTempCal(sid, data):
    with open(os.path.join(LOCATION, 'calibration.json')) as f:
       CAL_CONFIG = json.load(f)
       CAL_CONFIG["activeCalibration"]["temp"]["filename"] = data['filename']
    with open(os.path.join(LOCATION, 'calibration.json'), 'w') as f:
        f.write(json.dumps(CAL_CONFIG))
    await sio.emit('activecalibrationtemp', data['filename'], namespace='/dpu-evolver')
    with open(os.path.join(LOCATION, CALIBRATIONS_DIR, FITTED_DIR, TEMP_CAL_DIR, data['filename']), 'r') as f:
       cal = f.read()
    await sio.emit('calibrationtemp', cal, namespace='/dpu-evolver')

@sio.on('getdevicename', namespace = '/dpu-evolver')
async def on_getdevicename(sid, data):
    config_path = os.path.join(LOCATION)
    with open(os.path.join(LOCATION, DEVICE_CONFIG)) as f:
       configJSON = json.load(f)
    await sio.emit('broadcastname', configJSON, namespace = '/dpu-evolver')

@sio.on('setdevicename', namespace = '/dpu-evolver')
async def on_setdevicename(sid, data):
    config_path = os.path.join(LOCATION)
    print('saving device name')
    if not os.path.isdir(config_path):
        os.mkdir(config_path)
    with open(os.path.join(config_path, DEVICE_CONFIG), 'w') as f:
        f.write(json.dumps(data))
    await sio.emit('broadcastname', data, namespace = '/dpu-evolver')

@sio.on('setbroadcastodpower', namespace = '/dpu-evolver')
async def on_setbroadcastodpower(sid, data):
    global broadcast_od_power
    broadcast_od_power = int(data)

def addlastcommand(parameter, data):
    global last_command
    if (parameter == 'lxml'):
        for index,value in enumerate(data['message']):
            if not (value == 'NaN'):
                last_command[parameter][index] = value

def reformat_parameters(parameters, od = True, caltype = 'sigmoid'):
    if od:
        if caltype == 'sigmoid':
            reformatted_parameters = [[],[],[],[]]
        if caltype == 'multidim_quad':
            reformatted_parameters = [[],[],[],[],[],[]]
    else:
        reformatted_parameters = [[],[]]
    for vial in parameters:
        for i, param in enumerate(vial):
            reformatted_parameters[i].append(param)
    return reformatted_parameters

def load_calibration():
    with open(os.path.join(LOCATION, 'test_device.json'), 'r') as f:
        return json.loads(f.read())

def run_commands(config = None):
    global command_queue, commands_running, SERIAL
    commands_running = True
    if config:
        if SERIAL.isOpen():
            SERIAL.close()
        command_queue.insert(0, config)
    data = {}
    while len(command_queue) > 0:
        command_queue = remove_duplicate_commands(command_queue)
        try:
            config = command_queue.pop(0)
        except IndexError:
            break
        if 'push' in config:
            push_arduino(config)
        else:
            data = ping_arduino(config)
            while not all(len(x) > 0 for x in data.values()):
                data = ping_arduino(config)
                
                

        # Need to wait to prevent race condition:
        # https://stackoverflow.com/questions/1618141/pyserial-problem-with-arduino-works-with-the-python-shell-but-not-in-a-program/4941880#4941880

        """ When you open the serial port, this causes the Arduino to reset. Since the Arduino takes some time to bootup,
            all the input goes to the bitbucket (or probably to the bootloader which does god knows what with it).
            If you insert a sleep, you wait for the Arduino to come up so your serial code. This is why it works
            interactively; you were waiting the 1.5 seconds needed for the software to come up."""

        time.sleep(.5)
    commands_running = False
    return data

# TODO - refactor this
def get_pump_command(pumps_binary, num_secs, num_secs_efflux, interval, times_to_repeat, run_efflux):
    num_secs = float(num_secs)
    empty_vals = [0] * 11

    if run_efflux:
        run_efflux = 1
    else:
        run_efflux = 0

    # Command structure: "st<MODE><time to pump>,<time to pump efflux extra>,<delay interval>,<times to repeat>,<run efflux simultaneously>,<vials binary>,0,0,0,0,0,0,0,0,0,0,0 !"
    pump_cmd = ["p", '{:.2f}'.format(num_secs), '{:.2f}'.format(num_secs_efflux), interval, times_to_repeat, run_efflux, pumps_binary] + empty_vals

    return pump_cmd

def get_pump_stop_command():
    empty_vals = [0] * 17
    pump_cmd = ['o'] + empty_vals
    return pump_cmd

def remove_duplicate_commands(command_queue):
    commands_seen = set()
    commands_to_delete = []

    # Traverse list in reverse to keep the last sent request by user/code only
    # Added bonus - don't have to worry about index shifts after deleting since deleting from end to beginning
    for i, command in enumerate(reversed(command_queue)):
       for key, value in command.items():
            if key == 'pump':
                command_check = str(value)
            else:
                command_check = key
            if command_check in commands_seen:
                # store index for non-revered list
                commands_to_delete.append(len(command_queue) - 1 - i)
            commands_seen.add(command_check)

    for command_index in commands_to_delete:
        del command_queue[command_index]

    return command_queue

<<<<<<< HEAD
def config_to_arduino(key, key_list, header, ending, method):
    global SERIAL
    if SERIAL.isOpen():
        return
=======
def config_to_arduino(key, header, ending, method, config):
    global SERIAL, DEFAULT_CONFIG, DATA, s_running
    if not config:
        config = copy.deepcopy(DEFAULT_CONFIG)
    if 'temp' in config:
        DEFAULT_CONFIG['temp'] = config['temp']
    myList = config.get(key)
    print(config)

>>>>>>> 1aa59025
    SERIAL.open()
    SERIAL.flushInput()
    output = ''
    if method == 'all' and key_list is not None:
        output = header + ','.join(map(str,key_list)) + ', ' + ending
        print('Output to arduino:')
        print(output)
        SERIAL.write(bytes(output, 'UTF-8'))

    if method == 'indiv' and key_list is not None:
        for x in key_list.split(','):
            output = header + x + ending
            SERIAL.write(bytes(output,'UTF-8'))

def data_from_arduino(key, header, ending):
    global SERIAL
    data_list = []
    try:
<<<<<<< HEAD
        received = SERIAL.readline().decode('utf-8')
        print('Received from arduino:')
        print(received)
=======
        if serial_available:
            received = SERIAL.readline().decode('utf-8')
            print(received)
>>>>>>> 1aa59025
        if received[0:4] == header and received[-3:] == ending:
            data_list = [int(s) for s in received[4:-4].split(',')]
        else:
            print('Data from arduino misconfigured')
        SERIAL.close()
    except (TypeError, ValueError, serial.serialutil.SerialException) as e:
        print('Serial Exception!')
    return data_list

def ping_arduino(config):
    global PARAM, ENDING_SEND, ENDING_RETURN, SERIAL
    data = {}
    if not SERIAL.isOpen():
        for key, value in config.items():
<<<<<<< HEAD
            config_to_arduino(key, value, PARAM[key][0], ENDING_SEND, PARAM[key][2])
            data[key] = data_from_arduino(key, PARAM[key][1], ENDING_RETURN)
    return data
=======
            if not serial_available:
                break
            try:
                config_to_arduino(key, PARAM[key][0], ENDING_SEND, PARAM[key][2], config)
                if serial_available:
                    data_from_arduino(key, PARAM[key][1], ENDING_RETURN)
            except KeyError:
                pass
>>>>>>> 1aa59025

def push_arduino(config):
    global PARAM, ENDING_SEND, SERIAL
    if not SERIAL.isOpen():
        for key, value in config.items():
            if key is not 'push':
                config_to_arduino(key, value, PARAM[key][0], ENDING_SEND, PARAM[key][2])
                SERIAL.close()

def define_parameters(param_json):
    global PARAM
    PARAM.clear()
    PARAM.update(param_json)

def attach(app):
    global CONFIG, DEFAULT_CONFIG, PARAMS, DEFAULT_PARAMS
    [os.mkdir(d) for d in LOCATIONS if not os.path.isdir(d)]
    CONFIG = copy.deepcopy(DEFAULT_CONFIG)
    sio.attach(app)

def set_ip(ip):
    global evolver_ip
    evolver_ip = ip

async def broadcast():
<<<<<<< HEAD
    global command_queue
    current_time = time.time()
    config = {'od':[broadcast_od_power] * 16, 'temp':['NaN'] * 16}
    command_queue.append(dict(config))
    while commands_running:
        pass
    data = run_commands()
    if 'od' in data and 'temp' in data and 'NaN' not in data.get('od') and 'NaN' not in data.get('temp'):
        print('Broadcasting data:')
        print(data)
        data['ip'] = evolver_ip
        await sio.emit('databroadcast', data, namespace='/dpu-evolver')
=======
    global last_data, last_time, DEFAULT_CONFIG, command_queue, DATA, s_running, connected, b_running, last_data_bcast, power_level
    current_time = time.time()
    if s_running or not connected:
        return

    config = copy.deepcopy(DEFAULT_CONFIG)
    config['od'] = power_level
    b_running = True
    command_queue.append(dict(config))
    run_commands()
    if 'od' in DATA and 'temp' in DATA and 'NaN' not in DATA.get('od') and 'NaN' not in DATA.get('temp'):
        last_data_bcast = {'od': DATA['od'], 'temp':DATA['temp']}
        last_time = time.time()
        print(last_data_bcast)
        await sio.emit('databroadcast', last_data_bcast, namespace='/dpu-evolver')
    b_running = False
>>>>>>> 1aa59025
<|MERGE_RESOLUTION|>--- conflicted
+++ resolved
@@ -12,15 +12,7 @@
 SERIAL.flushInput()
 SERIAL.close()
 
-<<<<<<< HEAD
 PARAM = {"od":["we", "turb", "all"], "temp":["xr", "temp","all"], "stir": ["zv", "stir", "all"], "pump": ["st", "pump", "all"]}
-=======
-DEFAULT_PARAMS = {"od":["we", "turb", "all"], "temp":["xr", "temp","all"], "stir": ["zv", "stir", "all"], "pump": ["st", "pump", "all"], "lxml":["px","lxml","all"]}
-DEFAULT_CONFIG = {'od':[4095] * 16, 'temp':['NaN'] * 16}
-PARAM = copy.deepcopy(DEFAULT_PARAMS)
-CONFIG = copy.deepcopy(DEFAULT_CONFIG)
-DATA = {}
->>>>>>> 1aa59025
 
 DEVICE_CONFIG = 'evolver-config.json'
 CAL_CONFIG = 'calibration.json'
@@ -43,27 +35,11 @@
                 os.path.join(LOCATION, CALIBRATIONS_DIR, RAWCAL_DIR, TEMP_CAL_DIR)]
 
 command_queue = []
-<<<<<<< HEAD
 commands_running = False
-=======
-serial_queue = []
-last_data = None
-last_data_bcast = None
-last_time = time.time()
 last_command = {'lxml': [4095]*32}
-running = False
-connected = True
-serial_available = True
-s_running = False
-b_running = False
->>>>>>> 1aa59025
 evolver_ip = None
 sio = socketio.AsyncServer(async_handlers=True)
-<<<<<<< HEAD
 broadcast_od_power = 4095 
-=======
-power_level = [4095] * 16
->>>>>>> 1aa59025
 
 @sio.on('connect', namespace = '/dpu-evolver')
 async def on_connect(sid, environ):
@@ -80,13 +56,7 @@
 
 @sio.on('command', namespace = '/dpu-evolver')
 async def on_command(sid, data):
-<<<<<<< HEAD
     global commands_running, command_queue, SERIAL
-    print('got command')
-=======
-    print(data)
-    global s_running, last_command
->>>>>>> 1aa59025
     param = data.get('param')
     message = data.get('message')
     vials = data.get('vials')
@@ -103,24 +73,8 @@
 
     config['push'] = ''
     # Commands go to the front of the queue, then tell the arduinos to not use the serial port.
-<<<<<<< HEAD
     run_commands(config = dict(config))
     await sio.emit('commandbroadcast', data, namespace='/dpu-evolver')
-=======
-    s_running = True
-    command_queue.insert(0, dict(config))
-    try:
-        arduino_serial(False)
-        time.sleep(.2)
-        run_commands()
-        time.sleep(.2)
-        arduino_serial(True)
-        await sio.emit('commandbroadcast', data, namespace='/dpu-evolver')
-        addlastcommand(param, data)
-    except OSError:
-        pass
-    s_running = False
->>>>>>> 1aa59025
 
 @sio.on('getlastcommands', namespace = '/dpu-evolver')
 async def on_getlastcommands(sid, data):
@@ -129,7 +83,6 @@
 
 @sio.on('data', namespace = '/dpu-evolver')
 async def on_data(sid, data):
-<<<<<<< HEAD
     global command_queue, commands_running, evolver_ip
     try_count = 0
     config = data['config']
@@ -141,50 +94,6 @@
     if 'od' in evolver_data and 'temp' in evolver_data and 'NaN' not in evolver_data.get('od') and 'NaN' not in evolver_data.get('temp') or try_count > 5:
         evolver_data['ip'] = evolver_ip
         await sio.emit('dataresponse', evolver_data, namespace='/dpu-evolver')
-=======
-    global last_data, DEFAULT_CONFIG, command_queue, evolver_ip, stopread, s_runing, power_level
-    stopread = False
-    config = copy.deepcopy(DEFAULT_CONFIG)
-    finished = False
-    try_count = 0
-    print('received request')
-    print(data)
-
-    if 'power' in data:
-        for i,vial_power in enumerate(data['power']):
-            config['od'][i] = vial_power
-            power_level = data['power']
-
-    s_running = True
-    while b_running:
-        pass
-
-    while not finished:
-        try_count += 1
-        command_queue.insert(0,(dict(config)))
-        print('About to run the commands')
-        run_commands()
-        if 'od' in DATA and 'temp' in DATA and 'NaN' not in DATA.get('od') and 'NaN' not in DATA.get('temp') or try_count > 5:
-            last_data = {'od': DATA.get('od', ['NaN'] * 16), 'temp':DATA.get('temp', ['NaN'] * 16), 'ip': evolver_ip}
-            if not stopread:
-                await sio.emit('dataresponse', last_data, namespace='/dpu-evolver')
-            finished = True
-    s_running = False
-
-@sio.on('pingdata', namespace = '/dpu-evolver')
-async def on_pingdata(sid, data):
-    global last_data, DEFAULT_CONFIG, command_queue, stopread
-    config = copy.deepcopy(DEFAULT_CONFIG)
-    stopread = False
-    if 'power' in data:
-        for i,vial_power in enumerate(data['power']):
-            config['od'][i] = vial_power
-    command_queue.append(dict(config))
-    if not stopread:
-        await sio.emit('dataresponse', last_data, namespace='/dpu-evolver')
-    run_commands()
-    last_data = {'od': DATA.get('od', ['NaN'] * 16), 'temp':DATA.get('temp',['NaN'] * 16)}
->>>>>>> 1aa59025
 
 @sio.on('getcalibrationod', namespace = '/dpu-evolver')
 async def on_getcalibrationod(sid, data):
@@ -420,23 +329,11 @@
         del command_queue[command_index]
 
     return command_queue
-
-<<<<<<< HEAD
+  
 def config_to_arduino(key, key_list, header, ending, method):
     global SERIAL
     if SERIAL.isOpen():
         return
-=======
-def config_to_arduino(key, header, ending, method, config):
-    global SERIAL, DEFAULT_CONFIG, DATA, s_running
-    if not config:
-        config = copy.deepcopy(DEFAULT_CONFIG)
-    if 'temp' in config:
-        DEFAULT_CONFIG['temp'] = config['temp']
-    myList = config.get(key)
-    print(config)
-
->>>>>>> 1aa59025
     SERIAL.open()
     SERIAL.flushInput()
     output = ''
@@ -455,15 +352,9 @@
     global SERIAL
     data_list = []
     try:
-<<<<<<< HEAD
         received = SERIAL.readline().decode('utf-8')
         print('Received from arduino:')
         print(received)
-=======
-        if serial_available:
-            received = SERIAL.readline().decode('utf-8')
-            print(received)
->>>>>>> 1aa59025
         if received[0:4] == header and received[-3:] == ending:
             data_list = [int(s) for s in received[4:-4].split(',')]
         else:
@@ -478,20 +369,9 @@
     data = {}
     if not SERIAL.isOpen():
         for key, value in config.items():
-<<<<<<< HEAD
             config_to_arduino(key, value, PARAM[key][0], ENDING_SEND, PARAM[key][2])
             data[key] = data_from_arduino(key, PARAM[key][1], ENDING_RETURN)
     return data
-=======
-            if not serial_available:
-                break
-            try:
-                config_to_arduino(key, PARAM[key][0], ENDING_SEND, PARAM[key][2], config)
-                if serial_available:
-                    data_from_arduino(key, PARAM[key][1], ENDING_RETURN)
-            except KeyError:
-                pass
->>>>>>> 1aa59025
 
 def push_arduino(config):
     global PARAM, ENDING_SEND, SERIAL
@@ -517,7 +397,6 @@
     evolver_ip = ip
 
 async def broadcast():
-<<<<<<< HEAD
     global command_queue
     current_time = time.time()
     config = {'od':[broadcast_od_power] * 16, 'temp':['NaN'] * 16}
@@ -529,22 +408,4 @@
         print('Broadcasting data:')
         print(data)
         data['ip'] = evolver_ip
-        await sio.emit('databroadcast', data, namespace='/dpu-evolver')
-=======
-    global last_data, last_time, DEFAULT_CONFIG, command_queue, DATA, s_running, connected, b_running, last_data_bcast, power_level
-    current_time = time.time()
-    if s_running or not connected:
-        return
-
-    config = copy.deepcopy(DEFAULT_CONFIG)
-    config['od'] = power_level
-    b_running = True
-    command_queue.append(dict(config))
-    run_commands()
-    if 'od' in DATA and 'temp' in DATA and 'NaN' not in DATA.get('od') and 'NaN' not in DATA.get('temp'):
-        last_data_bcast = {'od': DATA['od'], 'temp':DATA['temp']}
-        last_time = time.time()
-        print(last_data_bcast)
-        await sio.emit('databroadcast', last_data_bcast, namespace='/dpu-evolver')
-    b_running = False
->>>>>>> 1aa59025
+        await sio.emit('databroadcast', data, namespace='/dpu-evolver')